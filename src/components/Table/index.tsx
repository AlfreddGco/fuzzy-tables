import React, { useEffect } from "react";
import { create, StoreApi, UseBoundStore } from "zustand";
import { ZodArray, ZodBoolean, ZodDate, ZodEnum, ZodObject } from "zod";
import { z } from "zod";
import _ from "lodash";

import {
	StyledTable,
	TableHeader,
	TableHandler,
	RowErrorBoundary,
} from "./specifics";
import { FieldType, inferTypeFromValue } from "../../lib/fields";
import { headerNameFromField, rainbow } from "../../lib/utils";
import { TableRow } from "../../lib/types";

type SortingField = {
	field: string;
	direction: "asc" | "desc";
};

type TableListener = (row: TableRow) => void;

type TableStore = {
	rowSelection: Record<string, boolean>;
	toggleRowSelection: (rowId: string) => void;
	setRowSelection: (rowId: string, value: boolean) => void;
	sortingFields: SortingField[];
	toggleSortingField: (field: string) => void;
	listeners: Record<string, TableListener | undefined>;
	addListener: (handler: string, callback: TableListener) => void;
	removeListener: (handler: string) => void;
};

type TableProps = {
	data: TableRow[];
	onRowClick?: (row: TableRow) => void;
};

type ComposedTableComponent = React.FC<TableProps> & {
	useSelected: (data: TableRow[]) => TableRow[];
	useHandler: (handler: string, listener: TableListener) => void;
	useTableStore: UseBoundStore<StoreApi<TableStore>>;
};

type Fields =
	| string[]
	| {
			header: string;
			field: string;
			render?: (row: TableRow) => React.ReactNode;
	  }[]
	// biome-ignore lint/suspicious/noExplicitAny: <explanation>
	| ZodObject<any, any>;

type FullDescriptionField = {
	header: string;
	field: string;
	render: (row: TableRow) => React.ReactNode;
};

const renderField = (
	row: TableRow,
	field: string,
	type?: string,
): React.ReactNode => {
	const value = _.get(row, field);
	if (!type) {
		const inferredType = inferTypeFromValue(value);
		switch (inferredType) {
			case FieldType.Date: {
				const DATE_CONFIG: Intl.DateTimeFormatOptions = {
					day: "2-digit",
					month: "2-digit",
					year: "numeric",
				};
				return new Date(value as string).toLocaleDateString(
					"es-MX",
					DATE_CONFIG,
				);
			}
			case FieldType.Undefined:
			case FieldType.Null:
				return "-";
			case FieldType.Checkbox:
				return value ? "✅" : "❌";
			case FieldType.ObjectArray:
				return JSON.stringify(value);
			case FieldType.SingleSelect:
				return (
					<span
						className="rounded-md px-2 py-0.5 text-sm"
						style={{
							backgroundColor:
								rainbow[String(value).length % rainbow.length].alpha(0.8),
							color: "white",
							fontWeight: "500",
						}}
					>
						{String(value)}
					</span>
				);
			case FieldType.MultipleSelect: {
				const chips = value as string[];
				return chips.map((chip, idx) => (
					<span
						key={chip}
						className="rounded-md px-2 py-0.5 text-sm"
						style={{
							marginLeft: idx > 0 ? "0.25em" : 0,
							backgroundColor: rainbow[chip.length % rainbow.length].alpha(0.8),
							color: "white",
							fontWeight: "500",
						}}
					>
						{chip}
					</span>
				));
			}
			case FieldType.SingleLine: {
				const stringValue =
					typeof value === "object" ? JSON.stringify(value) : String(value);
				return stringValue.slice(0, 200);
			}
			default: {
				const _exhaustiveCheck: never = inferredType;
				throw new Error(`Unhandled field type: ${_exhaustiveCheck}`);
			}
		}
	} else {
		const stringValue =
			typeof value === "object" ? JSON.stringify(value) : String(value);
		return stringValue.slice(0, 200);
	}
};

<<<<<<< HEAD
=======
interface TableRow {
	id: string;
	// biome-ignore lint/suspicious/noExplicitAny: Literally any
	[key: string]: any;
}

interface TableProps {
	data: TableRow[];
	onRowClick?: (row: TableRow) => void;
}

interface ComposedTableComponent extends React.FC<TableProps> {
	useSelected: (data: TableRow[]) => TableRow[];
	useHandler: (handler: string, listener: (row: TableRow) => void) => void;
	useTableStore: UseBoundStore<StoreApi<TableStore>>;
}

export type Field =
	| string
	| {
			header: string;
			field: string;
			z?: z.ZodType;
			render?: (row: TableRow) => React.ReactNode;
	  };

export type Fields = Field[] | ZodObject<any, any>;

type FullDescriptionField = {
	header: string;
	field: string;
	render: (row: TableRow) => React.ReactNode;
};

>>>>>>> bc167244
export const buildTable = (
	fields: Fields,
	handlers: string[] = [],
): ComposedTableComponent => {
	const fieldsArray: FullDescriptionField[] = (() => {
		if (fields instanceof ZodObject) {
			const object = fields;
			return Object.entries(object.shape).map(([key, field]) => {
				let type = FieldType.SingleLine;
				if (field instanceof ZodEnum) {
					type = FieldType.SingleSelect;
				} else if (field instanceof ZodArray) {
					type = FieldType.MultipleSelect;
				} else if (field instanceof ZodDate) {
					type = FieldType.Date;
				} else if (field instanceof ZodBoolean) {
					type = FieldType.Checkbox;
				} else if (field instanceof ZodObject) {
					type = FieldType.ObjectArray;
				}
				return {
					header: headerNameFromField(key),
					field: key,
					render: (row: TableRow) => renderField(row, key, type),
				};
			});
		}
		// Array of strings
		if (
			Array.isArray(fields) &&
			fields.every((field) => typeof field === "string")
		) {
			return fields.map((field) => ({
				header: headerNameFromField(field),
				field,
				render: (row: TableRow) => renderField(row, field),
			}));
		} else if (
			Array.isArray(fields) &&
			fields.every(
				(field) =>
					typeof field === "object" && "header" in field && "field" in field,
			)
		) {
			// Array of {header,field,render}
			return fields.map((field) => ({
				...field,
				render:
					field.render || ((row: TableRow) => renderField(row, field.field)),
			}));
		}
		throw new Error("Invalid fields type");
	})();

	const useTableStore = create<TableStore>((set, get) => ({
		rowSelection: {},
		toggleRowSelection: (rowId) => {
			const rowSelection = get().rowSelection;
			set({
				rowSelection: {
					...rowSelection,
					[rowId]: !rowSelection[rowId],
				},
			});
		},
		setRowSelection: (rowId, value) => {
			set({ rowSelection: { ...get().rowSelection, [rowId]: value } });
		},
		sortingFields: [],
		toggleSortingField: (field) => {
			const { sortingFields } = get();
			const existingSortingField = sortingFields.find((f) => f.field === field);
			let newSortingFields: SortingField[] = [];

			if (!existingSortingField) {
				newSortingFields = [...sortingFields, { field, direction: "desc" }];
			} else if (existingSortingField.direction === "desc") {
				newSortingFields = sortingFields.map((f) =>
					f.field === field ? { ...f, direction: "asc" } : f,
				);
			} else {
				newSortingFields = sortingFields.filter((f) => f.field !== field);
			}

			set({ sortingFields: newSortingFields as SortingField[] });
		},
		listeners: {},
		addListener: (handler, callback) => {
			set({
				listeners: {
					...get().listeners,
					[handler]: callback,
				},
			});
		},
		removeListener: (handler) => {
			set({
				listeners: {
					...get().listeners,
					[handler]: undefined,
				},
			});
		},
	}));

	const ComposedTable: ComposedTableComponent = ({ data, onRowClick }) => {
		const {
			rowSelection,
			toggleRowSelection,
			setRowSelection,
			sortingFields,
			toggleSortingField,
			listeners,
		} = useTableStore();
		const isAllSelected = data.every((row) => rowSelection[row.id]);

		const onHandlerClick = (handler: string, row: TableRow) => {
			const listener = listeners[handler];
			if (listener) {
				listener(row);
			} else {
				console.warn(
					`Handler ${handler} was clicked but no listener was found`,
				);
			}
		};

		return (
			<StyledTable className="w-full overflow-auto relative">
				<thead>
					<tr>
						<th
							className="p-2 pointer"
							onClick={() => {
								for (const row of data) {
									setRowSelection(row.id, !isAllSelected);
								}
							}}
							onKeyDown={(e) => {
								if (e.key === "Enter") {
									for (const row of data) {
										setRowSelection(row.id, !isAllSelected);
									}
								}
							}}
						>
							<input
								type="checkbox"
								className="pointer"
								checked={isAllSelected || false}
								onChange={() => {
									for (const row of data) {
										setRowSelection(row.id, !isAllSelected);
									}
								}}
							/>
						</th>
						{fieldsArray.map(({ header, field }) => (
							<TableHeader
								key={field}
								headerName={header}
								field={field}
								sortingFields={sortingFields}
								toggleSortingField={toggleSortingField}
							/>
						))}
						{handlers.length > 0 && <th />}
					</tr>
				</thead>
				<tbody>
					{data.map((row) => (
						<RowErrorBoundary key={row.id}>
							<tr
								key={row.id}
								onClick={(e) => {
									// If not clicking the checkbox
									const clickingCheckbox = e.target instanceof HTMLInputElement;
									if (!clickingCheckbox) {
										if (onRowClick) {
											onRowClick(row);
										} else {
											toggleRowSelection(row.id);
										}
									}
								}}
								onKeyDown={(e) => {
									if (e.key === "Space") {
										toggleRowSelection(row.id);
									}
									if (e.key === "Enter" && onRowClick) {
										onRowClick(row);
									}
								}}
							>
								<td className="py-3 px-2 text-center">
									<input
										type="checkbox"
										checked={rowSelection[row.id] || false}
										onChange={() => toggleRowSelection(row.id)}
									/>
								</td>
								{fieldsArray.map(({ field, render }) => (
									<td
										key={field}
										className="py-3 px-2"
										data-type={inferTypeFromValue(row[field])}
									>
										{render(row)}
									</td>
								))}
								{handlers.length > 0 && (
									<td>
										<TableHandler
											handlers={handlers}
											onHandlerClick={(handler) => onHandlerClick(handler, row)}
										/>
									</td>
								)}
							</tr>
						</RowErrorBoundary>
					))}
				</tbody>
			</StyledTable>
		);
	};

	ComposedTable.useSelected = (data) => {
		const { rowSelection } = useTableStore();
		return data.filter((row) => rowSelection[row.id]);
	};

	ComposedTable.useHandler = (handler, listener) => {
		const { addListener, removeListener } = useTableStore();
		useEffect(() => {
			addListener(handler, listener);
			return () => {
				removeListener(handler);
			};
		}, [handler, listener]);
	};

	ComposedTable.useTableStore = useTableStore;

	return ComposedTable;
};<|MERGE_RESOLUTION|>--- conflicted
+++ resolved
@@ -41,22 +41,6 @@
 	useSelected: (data: TableRow[]) => TableRow[];
 	useHandler: (handler: string, listener: TableListener) => void;
 	useTableStore: UseBoundStore<StoreApi<TableStore>>;
-};
-
-type Fields =
-	| string[]
-	| {
-			header: string;
-			field: string;
-			render?: (row: TableRow) => React.ReactNode;
-	  }[]
-	// biome-ignore lint/suspicious/noExplicitAny: <explanation>
-	| ZodObject<any, any>;
-
-type FullDescriptionField = {
-	header: string;
-	field: string;
-	render: (row: TableRow) => React.ReactNode;
 };
 
 const renderField = (
@@ -134,25 +118,6 @@
 	}
 };
 
-<<<<<<< HEAD
-=======
-interface TableRow {
-	id: string;
-	// biome-ignore lint/suspicious/noExplicitAny: Literally any
-	[key: string]: any;
-}
-
-interface TableProps {
-	data: TableRow[];
-	onRowClick?: (row: TableRow) => void;
-}
-
-interface ComposedTableComponent extends React.FC<TableProps> {
-	useSelected: (data: TableRow[]) => TableRow[];
-	useHandler: (handler: string, listener: (row: TableRow) => void) => void;
-	useTableStore: UseBoundStore<StoreApi<TableStore>>;
-}
-
 export type Field =
 	| string
 	| {
@@ -162,6 +127,7 @@
 			render?: (row: TableRow) => React.ReactNode;
 	  };
 
+// biome-ignore lint/suspicious/noExplicitAny: <explanation>
 export type Fields = Field[] | ZodObject<any, any>;
 
 type FullDescriptionField = {
@@ -170,7 +136,6 @@
 	render: (row: TableRow) => React.ReactNode;
 };
 
->>>>>>> bc167244
 export const buildTable = (
 	fields: Fields,
 	handlers: string[] = [],
